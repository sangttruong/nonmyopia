--- conflicted
+++ resolved
@@ -54,10 +54,7 @@
             buffer["x"][: iteration + 1],
             buffer["y"][: iteration + 1],
             likelihood=likelihood,
-<<<<<<< HEAD
             covar_module=parms.kernel,
-=======
->>>>>>> 95984225
         ).to(device, dtype=parms.torch_dtype)
 
         if iteration == final_run - 1:
@@ -100,17 +97,12 @@
     parser.add_argument("--env_name", type=str, default="HolderTable")
     parser.add_argument("--env_noise", type=float, default=0.01)
     parser.add_argument("--env_discretized", type=str2bool, default=False)
-<<<<<<< HEAD
     parser.add_argument("--algo", type=str, default="HES-TS-AM-20")
     parser.add_argument("--cost_fn", type=str, default="r-spotlight")
     parser.add_argument("--n_initial_points", type=int, default=-1)
     parser.add_argument("--n_restarts", type=int, default=64)
     parser.add_argument("--hidden_dim", type=int, default=64)
     parser.add_argument("--kernel", type=str, default="RBF")
-=======
-    parser.add_argument("--algo", type=str, default="qSR")
-    parser.add_argument("--cost_fn", type=str, default="r-spotlight")
->>>>>>> 95984225
     parser.add_argument("--plot", type=str2bool, default=False)
     parser.add_argument("--gpu_id", type=int, default=0)
     parser.add_argument("--cont", type=str2bool, default=False)
