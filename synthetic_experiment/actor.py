--- conflicted
+++ resolved
@@ -7,19 +7,12 @@
 r"""Implement an actor."""
 import gc
 import math
-<<<<<<< HEAD
 import os
-=======
->>>>>>> 95984225
 import pickle
 
 import torch
 from acqfs import qBOAcqf, qMultiStepHEntropySearch
-<<<<<<< HEAD
 from amortized_network import AmortizedNetwork
-=======
-from amortized_network import AmortizedNetwork, Project2Range
->>>>>>> 95984225
 
 from botorch.sampling.normal import SobolQMCNormalSampler
 from tqdm import tqdm
@@ -97,11 +90,7 @@
 
         if self.parms.algo_ts:
             nf_design_pts = [1] * self.algo_lookahead_steps
-<<<<<<< HEAD
         elif "MSL" not in self.parms.algo:
-=======
-        else:
->>>>>>> 95984225
             if self.algo_lookahead_steps == 0:
                 nf_design_pts = []
             elif self.algo_lookahead_steps == 1:
@@ -113,11 +102,8 @@
             elif self.algo_lookahead_steps >= 4:
                 nf_design_pts = [64, 4, 2, 1]  # [16, 8, 8, 8]
                 nf_design_pts = nf_design_pts + [1] * (self.algo_lookahead_steps - 4)
-<<<<<<< HEAD
         else:
             nf_design_pts = [32, 2, 1, 1][:self.algo_lookahead_steps]
-=======
->>>>>>> 95984225
 
         if self.parms.amortized:
             prev_hid_state = buffer["h"][-1:].clone().expand(self.parms.n_restarts, -1)
@@ -138,47 +124,15 @@
 
                 x = generate_random_points_batch(
                     prev_points, self.parms.cost_func_hypers["radius"], n_points
-<<<<<<< HEAD
                 )
                 x = torch.clamp(
                     x,
                     max=0.99,
                     min=0.01,
-=======
-                )
-                x = torch.clamp(
-                    x,
-                    max=0.99,
-                    min=0.01,
-                )
-
-                X.append(
-                    x.to(
-                        device=self.parms.device,
-                        dtype=self.parms.torch_dtype,
-                    ).reshape(-1, self.parms.x_dim)
-                )
-
-            if len(X) == 0:
-                prev_points = prev_X[0:1]
-                n_points = n_samples * self.parms.n_actions
-            else:
-                prev_points = X[-1]
-                n_points = nf_design_pts[-1] * self.parms.n_actions
-
-            A = (
-                generate_random_points_batch(
-                    prev_points, self.parms.cost_func_hypers["radius"], n_points
-                )
-                .to(
-                    device=self.parms.device,
-                    dtype=self.parms.torch_dtype,
->>>>>>> 95984225
                 )
                 .reshape(-1, self.parms.x_dim)
             )
 
-<<<<<<< HEAD
                 X.append(
                     x.to(
                         device=self.parms.device,
@@ -227,29 +181,6 @@
                 for j in range(self.algo_lookahead_steps):
                     output, hidden_state = self.maps(
                         prev, y, local_prev_hid_state, return_actions=False, enable_noise=False
-=======
-            X.append(
-                torch.clamp(
-                    A,
-                    max=0.99,
-                    min=0.01,
-                ).detach()
-            )
-            X = torch.stack(X, dim=0)
-
-            self.hidden_noise = torch.randn(n_samples, self.parms.hidden_dim).to(X[-1])
-            prev_hid_state = prev_hid_state + self.hidden_noise
-
-            for ep in range(300):
-                outputs = []
-                local_prev_hid_state = prev_hid_state
-                prev = prev_X[0].expand(n_samples, self.parms.x_dim)
-                y = prev_y[0].expand(n_samples, self.parms.y_dim)
-
-                for j in range(self.algo_lookahead_steps):
-                    output, hidden_state = self.maps(
-                        prev, y, local_prev_hid_state, return_actions=False
->>>>>>> 95984225
                     )
                     outputs.append(output)
                     prev = output
@@ -261,17 +192,12 @@
                     local_prev_hid_state = hidden_state
 
                 output, hidden_state = self.maps(
-<<<<<<< HEAD
                     prev, y, local_prev_hid_state, return_actions=True, enable_noise=False
-=======
-                    prev, y, local_prev_hid_state, return_actions=True
->>>>>>> 95984225
                 )
                 outputs.append(output)
 
                 outputs = torch.stack(outputs, dim=0)
                 loss = torch.mean(abs(X - outputs))
-<<<<<<< HEAD
                 
                 if ep % 10 == 0:
                     print("Loss:", loss.item())
@@ -281,20 +207,13 @@
                     early_stop_count = 0
                 else:
                     early_stop_count +=1 
-=======
-                if ep % 10 == 0:
-                    print("Loss:", loss.item())
->>>>>>> 95984225
 
                 loss.backward()
                 optimizer.step()
                 optimizer.zero_grad()
-<<<<<<< HEAD
                 
                 if early_stop_count >= 50:
                     break
-=======
->>>>>>> 95984225
 
         else:
             if bo_iter == 0 or not self.parms.algo_ts:
@@ -487,11 +406,8 @@
             elif self.algo_lookahead_steps >= 4:
                 nf_design_pts = [64, 4, 2, 1]  # [16, 8, 8, 8]
                 nf_design_pts = nf_design_pts + [1] * (self.algo_lookahead_steps - 4)
-<<<<<<< HEAD
         else:
             nf_design_pts = [32, 2, 1, 1][:self.algo_lookahead_steps]
-=======
->>>>>>> 95984225
 
         if self.parms.algo != "HES":
             sampler = SobolQMCNormalSampler(
@@ -556,12 +472,8 @@
             # if iteration - self.parms.n_initial_points > 0:
             #     self.hidden_noise = torch.randn(self.parms.n_restarts, self.parms.hidden_dim).to(prev_X) * 1e-2
             #     self.hidden_noise[0] = 0.0
-<<<<<<< HEAD
             # if iteration - self.parms.n_initial_points == 0:
             if True:
-=======
-            if iteration - self.parms.n_initial_points == 0:
->>>>>>> 95984225
                 prev_hid_state = prev_hid_state + self.hidden_noise
         prev_cost = (
             buffer["cost"][self.parms.n_initial_points : iteration].sum()
@@ -570,10 +482,6 @@
         )
 
         # Optimize the acquisition function
-<<<<<<< HEAD
-=======
-        # optimizer = torch.optim.LBFGS(self._parameters, lr=self.parms.acq_opt_lr)
->>>>>>> 95984225
         optimizer = torch.optim.AdamW(self._parameters, lr=self.parms.acq_opt_lr)
         # lr_scheduler = torch.optim.lr_scheduler.CosineAnnealingLR(
         #     optimizer, T_max=self.parms.acq_opt_iter
@@ -590,7 +498,6 @@
         costs = []
 
         if self.parms.algo.startswith("HES"):
-<<<<<<< HEAD
             self.acqf.dump_model(f=f_posterior)
             if self.parms.algo_ts and f_posterior is None:
                 # Save self.acqf.f using pickle
@@ -623,9 +530,6 @@
             ).to(dtype=self.parms.torch_dtype, device=self.parms.device)
             original_maps.load_state_dict(original_sd)
             cosine_loss_fn = torch.nn.CosineSimilarity(dim=-1, eps=1e-6)
-=======
-            self.acqf.dump_model()
->>>>>>> 95984225
 
         ########## TESTING ###########
         # saved_trajectory = []
@@ -650,14 +554,10 @@
         for ep in range(self.parms.acq_opt_iter):
             if not self.parms.amortized and not self.parms.env_discretized:
                 local_maps = [torch.sigmoid(x) for x in self.maps]
-<<<<<<< HEAD
                 if save_trajectory:
                     saved_trajectory.append(
                         [x.cpu().detach().tolist() for x in local_maps]
                     )
-=======
-                # saved_trajectory.append([x.cpu().detach().tolist() for x in local_maps])
->>>>>>> 95984225
             else:
                 local_maps = self.maps
 
@@ -668,21 +568,13 @@
                 maps=local_maps,
                 embedder=embedder,
                 prev_cost=prev_cost,
-<<<<<<< HEAD
                 enable_noise=False #(iteration > self.parms.n_initial_points),
-=======
->>>>>>> 95984225
             )
 
             acqf_loss = return_dict["acqf_loss"]
             acqf_cost = return_dict["acqf_cost"]
-<<<<<<< HEAD
             saved_loss.append(return_dict["acqf_loss"].tolist())
             saved_cost.append(return_dict["acqf_cost"].tolist())
-=======
-            # saved_loss.append(return_dict["acqf_loss"].tolist())
-            # saved_cost.append(return_dict["acqf_cost"].tolist())
->>>>>>> 95984225
             # >> n_restart
 
             if self.parms.amortized:
@@ -713,7 +605,6 @@
                 )
             else:
                 KL = 0
-<<<<<<< HEAD
 
             if save_trajectory and (self.parms.amortized or self.parms.env_discretized):
                 saved_trajectory.append(
@@ -724,18 +615,6 @@
             costs.append(acqf_cost.mean().item())
             loss = acqf_loss + acqf_cost + KL
 
-=======
-
-            # if self.parms.amortized or self.parms.env_discretized:
-            #     saved_trajectory.append(
-            #         [x.cpu().detach().tolist() for x in return_dict["X"]]
-            #     )
-
-            losses.append(acqf_loss.mean().item())
-            costs.append(acqf_cost.mean().item())
-            loss = acqf_loss + acqf_cost + KL
-
->>>>>>> 95984225
             chosen_idx = torch.argmin(loss)
             if ep == 0 or loss[chosen_idx] < (best_loss + best_cost + best_KL).min():
                 best_loss = return_dict["acqf_loss"].detach()
@@ -760,10 +639,6 @@
             for param, grad in zip(self._parameters, grads):
                 param.grad = grad
 
-<<<<<<< HEAD
-=======
-            # optimizer.step(lambda: loss)
->>>>>>> 95984225
             optimizer.step()
             # lr_scheduler.step()
             optimizer.zero_grad()
@@ -783,7 +658,6 @@
         idx = torch.argmin(best_loss + best_cost + best_KL)
 
         ########## TESTING ###########
-<<<<<<< HEAD
         if save_trajectory:
             pickle.dump(
                 (saved_trajectory, idx),
@@ -793,16 +667,6 @@
                 (saved_loss, saved_cost),
                 open(self.parms.save_dir + f"/lossncost_{iteration}.pkl", "wb"),
             )
-=======
-        # pickle.dump(
-        #     (saved_trajectory, idx),
-        #     open(self.parms.save_dir + f"/trajectory_{iteration}.pkl", "wb"),
-        # )
-        # pickle.dump(
-        #     (saved_loss, saved_cost),
-        #     open(self.parms.save_dir + f"/lossncost_{iteration}.pkl", "wb"),
-        # )
->>>>>>> 95984225
         ##############################
 
         # Best acqf loss
