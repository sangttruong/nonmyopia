import argparse
import os
import random
from pathlib import Path

import imageio

import matplotlib.pyplot as plt
import numpy as np
<<<<<<< HEAD
import torch
from acqfs import qBOAcqf
from botorch.sampling.normal import SobolQMCNormalSampler
=======
>>>>>>> c8036a2b
from botorch.test_functions.synthetic import (
    Ackley,  # XD Ackley function - Minimum
    Beale,  # 2D Beale function - Minimum
    Branin,  # 2D Branin function - Minimum
    Cosine8,  # 8D cosine function - Maximum,
    EggHolder,  # 2D EggHolder function - Minimum
    Griewank,  # XD Griewank function - Minimum
    Hartmann,  # 6D Hartmann function - Minimum
    HolderTable,  # 2D HolderTable function - Minimum
    Levy,  # XD Levy function - Minimum
    Powell,  # 4D Powell function - Minimum
    Rosenbrock,  # XD Rosenbrock function - Minimum
    SixHumpCamel,  # 2D SixHumpCamel function - Minimum
    StyblinskiTang,  # XD StyblinskiTang function - Minimum
)
from synthetic_functions.alpine import AlpineN1
from synthetic_functions.env_wrapper import EnvWrapper
<<<<<<< HEAD
from synthetic_functions.nightlight import NightLight
from synthetic_functions.syngp import SynGP
from tueplots import bundles

plt.rcParams.update(bundles.iclr2023())


def create_gif(plot_files, gif_name, fps=10):
    # Create a gif from the saved plots
    with imageio.get_writer(gif_name, mode="I", duration=1 / fps) as writer:
        for plot in plot_files:
            image = imageio.imread(plot)
            writer.append_data(image)
=======
from tueplots import bundles

plt.rcParams.update(bundles.iclr2023())
>>>>>>> c8036a2b


def set_seed(seed):
    random.seed(seed)
    # torch.backends.cudnn.deterministic=True
    # torch.backends.cudnn.benchmark = False
    np.random.seed(seed)
    torch.manual_seed(seed)
    torch.cuda.manual_seed_all(seed)
    torch.cuda.manual_seed_all(seed)


def ensure_dir(dir_path):
    os.makedirs(dir_path, exist_ok=True)


def make_env(name, x_dim, bounds, noise_std=0.0):
    r"""Make environment."""
    if name == "Ackley":
        f_ = Ackley(dim=x_dim, negate=True, noise_std=noise_std)
    elif name == "Ackley4D":
        f_ = Ackley(dim=x_dim, negate=True, noise_std=noise_std)
    elif name == "Alpine":
        f_ = AlpineN1(dim=x_dim, noise_std=noise_std)
    elif name == "Beale":
        f_ = Beale(negate=True, noise_std=noise_std)
    elif name == "Branin":
        f_ = Branin(negate=True, noise_std=noise_std)
    elif name == "Cosine8":
        f_ = Cosine8(noise_std=noise_std)
    elif name == "EggHolder":
        f_ = EggHolder(negate=True, noise_std=noise_std)
    elif name == "Griewank":
        f_ = Griewank(dim=x_dim, negate=True, noise_std=noise_std)
    elif name == "Hartmann":
        f_ = Hartmann(dim=x_dim, negate=True, noise_std=noise_std)
    elif name == "HolderTable":
        f_ = HolderTable(negate=True, noise_std=noise_std)
    elif name == "Levy":
        f_ = Levy(dim=x_dim, negate=True, noise_std=noise_std)
    elif name == "Powell":
        f_ = Powell(dim=x_dim, negate=True, noise_std=noise_std)
    elif name == "Rosenbrock":
        f_ = Rosenbrock(dim=x_dim, negate=True, noise_std=noise_std)
    elif name == "SixHumpCamel":
        f_ = SixHumpCamel(negate=True, noise_std=noise_std)
    elif name == "StyblinskiTang":
        f_ = StyblinskiTang(dim=x_dim, negate=True, noise_std=noise_std)
    elif name == "SynGP":
        f_ = SynGP(dim=x_dim, noise_std=noise_std)
    elif name == "NightLight":
        f_ = NightLight(noise_std=noise_std)
    else:
        raise NotImplementedError

    # Set env bound
    f_.bounds[0, :] = bounds[..., 0]
    f_.bounds[1, :] = bounds[..., 1]

    # Wrapper for normalizing output
    f = EnvWrapper(name, f_)

    return f


def str2bool(v):
    if isinstance(v, bool):
        return v
    if v.lower() in ("yes", "true", "t", "y", "1"):
        return True
    elif v.lower() in ("no", "false", "f", "n", "0"):
        return False
    else:
        raise argparse.ArgumentTypeError("Boolean value expected.")


def make_save_dir(config):
    r"""Create save directory without overwriting directories."""
    init_dir_path = Path(config.save_dir)
    dir_path = Path(str(init_dir_path))

    if not os.path.exists(os.path.join(config.save_dir, "buffer.pt")):
        config.cont = False

    if not config.cont and not os.path.exists(config.save_dir):
        dir_path.mkdir(parents=True, exist_ok=False)
    elif not config.cont and os.path.exists(config.save_dir):
        config.save_dir = str(dir_path)
    elif config.cont and not os.path.exists(config.save_dir):
        print(
            f"WARNING: save_dir={config.save_dir} does not exist. Rerun from scratch."
        )
        dir_path.mkdir(parents=True, exist_ok=False)

    print(f"Created save_dir: {config.save_dir}")

    # Save config to save_dir as parameters.json
    config_path = dir_path / "parameters.json"
    with open(str(config_path), "w", encoding="utf-8") as file_handle:
        config_dict = str(config)
        file_handle.write(config_dict)


def eval_func(env, model, parms, buffer, iteration, embedder=None, *args, **kwargs):
    # Quality of the best decision from the current posterior distribution ###
    cost_fn = parms.cost_function_class(**parms.cost_func_hypers)
    previous_cost = (
        buffer["cost"][: iteration + 1].sum()
        if iteration + 1 > parms.n_initial_points
        else 0.0
    )

    u_observed = torch.max(buffer["y"][: iteration + 1]).item()

    ######################################################################

    if parms.algo.startswith("HES"):
        # Initialize A consistently across fantasies
        A = buffer["x"][iteration].clone().repeat(parms.n_restarts, parms.n_actions, 1)
        A = A + torch.randn_like(A) * 0.01
        if embedder is not None:
            A = embedder.decode(A)
            A = torch.nn.functional.one_hot(A, num_classes=parms.num_categories).to(
                parms.torch_dtype
            )
        A.requires_grad = True

        # Initialize optimizer
        optimizer = torch.optim.AdamW([A], lr=parms.acq_opt_lr)
        loss_fn = parms.loss_function_class(**parms.loss_func_hypers)

        for i in range(1000):
            if embedder is not None:
                actions = embedder.encode(A)
            else:
                actions = A
            ppd = model(actions)
            y_A = ppd.rsample()

            losses = loss_fn(A=actions, Y=y_A) + cost_fn(
                prev_X=buffer["x"][iteration].expand_as(actions),
                current_X=actions,
                previous_cost=previous_cost,
            )
            # >>> n_fantasy x batch_size

            loss = losses.mean()
            loss.backward()
            optimizer.step()
            optimizer.zero_grad()

            if (i + 1) % 200 == 0:
                print(f"Eval optim round: {i+1}, Loss: {loss.item():.2f}")

        aidx = losses.squeeze(-1).argmin()

    else:
        # Construct acqf
        sampler = SobolQMCNormalSampler(sample_shape=1, seed=0, resample=False)
        nf_design_pts = [1]

        acqf = qBOAcqf(
            name=parms.algo,
            model=model,
            lookahead_steps=0 if parms.algo_lookahead_steps == 0 else 1,
            n_actions=parms.n_actions,
            n_fantasy_at_design_pts=nf_design_pts,
            loss_function_class=parms.loss_function_class,
            loss_func_hypers=parms.loss_func_hypers,
            cost_function_class=parms.cost_function_class,
            cost_func_hypers=parms.cost_func_hypers,
            sampler=sampler,
            best_f=buffer["y"][: iteration + 1].max(),
        )

        maps = []
        if parms.algo_lookahead_steps > 0:
            x = buffer["x"][iteration].clone().repeat(parms.n_restarts, 1)
            if embedder is not None:
                x = embedder.decode(x)
                x = torch.nn.functional.one_hot(x, num_classes=parms.num_categories).to(
                    parms.torch_dtype
                )
            maps.append(x)

        A = buffer["x"][iteration].clone().repeat(parms.n_restarts * parms.n_actions, 1)
        A = A + torch.randn_like(A) * 0.01
        if embedder is not None:
            A = embedder.decode(A)
            A = torch.nn.functional.one_hot(A, num_classes=parms.num_categories).to(
                parms.torch_dtype
            )
        A.requires_grad = True
        maps.append(A)

        # Initialize optimizer
        optimizer = torch.optim.AdamW([A], lr=parms.acq_opt_lr)

        # Get prevX, prevY
        prev_X = buffer["x"][iteration : iteration + 1].expand(parms.n_restarts, -1)
        if embedder is not None:
            # Discretize: Continuous -> Discrete
            prev_X = embedder.decode(prev_X)
            prev_X = torch.nn.functional.one_hot(
                prev_X, num_classes=parms.num_categories
            ).to(dtype=parms.torch_dtype)
            # >>> n_restarts x x_dim x n_categories

        prev_y = (
            buffer["y"][iteration : iteration + 1]
            .expand(parms.n_restarts, -1)
            .to(dtype=parms.torch_dtype)
        )

        for i in range(1000):
            return_dict = acqf.forward(
                prev_X=prev_X,
                prev_y=prev_y,
                prev_hid_state=None,
                maps=maps,
                embedder=embedder,
                prev_cost=previous_cost,
            )

            losses = return_dict["acqf_loss"] + return_dict["acqf_cost"]
            # >>> n_fantasy_at_design_pts x batch_size
            loss = losses.mean()
            grads = torch.autograd.grad(loss, [A], allow_unused=True)
            for param, grad in zip([A], grads):
                param.grad = grad
            optimizer.step()
            optimizer.zero_grad()

            if (i + 1) % 200 == 0:
                print(f"Eval optim round: {i}, Loss: {loss.item():.2f}")

        aidx = losses.squeeze(-1).argmin()
        if embedder is not None:
            A = A.reshape(
                parms.n_restarts, parms.n_actions, parms.x_dim, parms.num_categories
            )
        else:
            A = A.reshape(parms.n_restarts, parms.n_actions, parms.x_dim)

    if embedder is not None:
        A_chosen = embedder.encode(A[aidx]).detach()
    else:
        A_chosen = A[aidx].detach()

    # Check A_chosen contains nan
    if torch.isnan(A_chosen).any():
        print("A_chosen contains nan")
        A_chosen = buffer["x"][iteration].clone().detach()

    u_posterior = env(A_chosen).item()

    ######################################################################
    regret = 3 - u_posterior

    return (u_observed, u_posterior, regret), A_chosen.cpu()


def draw_loss_and_cost(save_dir, losses, costs, iteration):
    plt.plot(losses, label="Loss value")
    plt.plot(costs, label="Cost value")
    plt.xlabel("Epoch")
    plt.ylabel("Value")
    plt.title(f"Loss and cost value at iteration {iteration}")
    plt.legend()
    plt.savefig(f"{save_dir}/losses_and_costs_{iteration}.pdf")
    plt.close()


def generate_random_points_batch(inputs, radius, n):
    # Get the shape of the inputs (excluding the last dimension)
    batch_shape = inputs.shape[:-1]
    dim = inputs.shape[-1]  # Dimensionality of the points

    # Expand O to the shape [n, batch0, batch1, ..., dim] for broadcasting
    O_expanded = inputs.unsqueeze(0).expand(n, *batch_shape, dim)

    # Generate random directions for each point
    directions = torch.randn(n, *batch_shape, dim).to(inputs)  # Generate random normals
    directions = directions / torch.norm(
        directions, dim=-1, keepdim=True
    )  # Normalize to unit length

    # Generate random radii between 0 and radius for each point
    radii = (
        torch.rand(n, *batch_shape).pow(1 / dim).unsqueeze(-1).to(inputs) * radius
    )  # Scale radius

    # Calculate the random points by scaling the direction by the radius and adding to O
    random_points = O_expanded + radii * directions

    return random_points


def generate_random_rotation_matrix(D):
    # Generate a random matrix
    random_matrix = torch.randn(D, D)

    # Perform QR decomposition to get an orthogonal matrix
    Q, _ = torch.linalg.qr(random_matrix)

    # Ensure the determinant is 1 (proper rotation)
    if torch.det(Q) < 0:
        # Flip the sign of the random column if the determinant is -1
        Q[:, random.randint(0, D - 1)] *= -1

    return Q


def rotate_points(inputs, R, p):
    # Translate inputs so that p becomes the origin
    translated_inputs = inputs - p

    # Apply the rotation matrix to the translated inputs
    rotated_translated = torch.matmul(
        translated_inputs, R.transpose(-1, -2).to(translated_inputs)
    )

    # Translate points back to the original position relative to p
    rotated_points = rotated_translated + p

    return rotated_points<|MERGE_RESOLUTION|>--- conflicted
+++ resolved
@@ -7,12 +7,7 @@
 
 import matplotlib.pyplot as plt
 import numpy as np
-<<<<<<< HEAD
 import torch
-from acqfs import qBOAcqf
-from botorch.sampling.normal import SobolQMCNormalSampler
-=======
->>>>>>> c8036a2b
 from botorch.test_functions.synthetic import (
     Ackley,  # XD Ackley function - Minimum
     Beale,  # 2D Beale function - Minimum
@@ -30,7 +25,6 @@
 )
 from synthetic_functions.alpine import AlpineN1
 from synthetic_functions.env_wrapper import EnvWrapper
-<<<<<<< HEAD
 from synthetic_functions.nightlight import NightLight
 from synthetic_functions.syngp import SynGP
 from tueplots import bundles
@@ -44,12 +38,6 @@
         for plot in plot_files:
             image = imageio.imread(plot)
             writer.append_data(image)
-=======
-from tueplots import bundles
-
-plt.rcParams.update(bundles.iclr2023())
->>>>>>> c8036a2b
-
 
 def set_seed(seed):
     random.seed(seed)
