import pickle
import re

import joblib
import numpy as np
import torch
import random
import yaml
from botorch.acquisition import (
    qExpectedImprovement,
    qKnowledgeGradient,
    qProbabilityOfImprovement,
    qSimpleRegret,
    qUpperConfidenceBound,
)
from configs import TEMPLATED_RESPONSE
from lampo.reward_model import RewardModelTemplate
from utils import get_embedding_from_server, random_mutation, verify_seq


class Acqf(RewardModelTemplate):
    def __init__(self, config):
        with open(config, "r", encoding="utf8") as stream:
            self.config = yaml.safe_load(stream)
        self.load()

    async def compute(self, messages):
        """
        This is implementation of your reward model.
        """
        print(messages)
        messages = [self.post_process(x[-1]) for x in messages]
        sequences = [x[0] for x in messages]
        num_sequences = [x[1] for x in messages]
<<<<<<< HEAD

        port = random.choice(["1337", "1338"])
        ds_emb = get_embedding_from_server(
            server_url=f"http://hyperturing1:{port}", list_sequences=sequences
=======
        
        port = random.choice(["1337", "1338", "1339", "1340"])
        ds_emb = get_embedding_from_server(
            server_url=f"http://hyperturing2:{port}", list_sequences=sequences
>>>>>>> 95984225
        )
        output = self.bo_acqf(torch.tensor(ds_emb).unsqueeze(-2))
        for i, ns in enumerate(num_sequences):
            if ns != 1:
                output[i] = -10
        return output

    def load(self):
        """
        If you want to load something
        """
        self.model = joblib.load(f"{self.config['output_dir']}/reward_model.joblib")

    def unload(self):
        """
        If you want to unload something
        """
        self.embedder.unload()

    def post_process(self, generation):
        # Pick the lastest protein-like sequence
        pp_generation = re.findall("[A-Z]{220,}", generation)
        return pp_generation[-1], len(pp_generation)


class qKG(Acqf):
    def __init__(self, config):
        super().__init__(config)
        self.bo_acqf = qKnowledgeGradient(
            model=self.model,
            num_fantasies=1,
        )


class qEI(Acqf):
    def __init__(self, config):
        super().__init__(config)
        buffer_file = (
            self.config["output_dir"][: self.config["output_dir"].rfind("/")]
            + "/buffer.pkl"
        )
        buffer = pickle.load(open(buffer_file, "rb"))
        best_f = np.array(buffer["y"])
        best_f = np.max(best_f, axis=0)
        self.bo_acqf = qExpectedImprovement(
            model=self.model, best_f=torch.tensor(best_f)
        )


class qPI(Acqf):
    def __init__(self, config):
        super().__init__(config)
        buffer_file = (
            self.config["output_dir"][: self.config["output_dir"].rfind("/")]
            + "/buffer.pkl"
        )
        buffer = pickle.load(open(buffer_file, "rb"))
        best_f = np.array(buffer["y"])
        best_f = np.max(best_f, axis=0)
        self.bo_acqf = qProbabilityOfImprovement(
            model=self.model, best_f=torch.tensor(best_f)
        )


class qSR(Acqf):
    def __init__(self, config):
        super().__init__(config)
        self.bo_acqf = qSimpleRegret(model=self.model)


class qUCB(Acqf):
    def __init__(self, config):
        super().__init__(config)
        self.bo_acqf = qUpperConfidenceBound(model=self.model, beta=0.1)


class qMultiStepHEntropySearch(Acqf):
    def __init__(self, config):
        super().__init__(config)

    def bo_acqf(self, X):
        y = (
            self.model.sample(
                X,
                sample_size=64,
            )
            .mean(0)
            .squeeze(-1)
            .float()
            .detach()
            .cpu()
        )
        return y


def spotlight_cost_fn(msg) -> bool:
    """
    This function checks whether the generated sequences differ from latest sequence by 1 character or not.

    msg: List[str]: A converasation containing all rounds. E.g. [q1, a1, q2, a2]
    """
    # Take the latest two sequences
    latest_sequence = re.findall("[A-Z]{220,}", msg[-1])
    latest_sequence = latest_sequence[0] if len(latest_sequence) == 1 else ""
    if len(msg) > 3:
        msg_idx = -3
    else:
        msg_idx = 0
    semi_latest_sequence = re.findall("[A-Z]{220,}", msg[msg_idx])
    semi_latest_sequence = semi_latest_sequence[-1] if semi_latest_sequence else ""

    if len(msg[-1]) > 400 or (latest_sequence == "" and semi_latest_sequence == ""):
        return 0

    return verify_seq(semi_latest_sequence, latest_sequence)


def random_edit_seq(responses):
    assert isinstance(
        responses, list
    ), "Editting functions must receives response history."
    if len(responses) > 2:
        latest_response = responses[-2]
    else:
        latest_response = responses[0]

    # ..., latest_reponse, latest_query
    sequence = re.findall("[A-Z]{220,}", latest_response)[-1]
    new_sequence = random_mutation(sequence)

    model_type = "llama-3"
    return TEMPLATED_RESPONSE[model_type].format(protein=new_sequence)<|MERGE_RESOLUTION|>--- conflicted
+++ resolved
@@ -32,17 +32,10 @@
         messages = [self.post_process(x[-1]) for x in messages]
         sequences = [x[0] for x in messages]
         num_sequences = [x[1] for x in messages]
-<<<<<<< HEAD
 
         port = random.choice(["1337", "1338"])
         ds_emb = get_embedding_from_server(
             server_url=f"http://hyperturing1:{port}", list_sequences=sequences
-=======
-        
-        port = random.choice(["1337", "1338", "1339", "1340"])
-        ds_emb = get_embedding_from_server(
-            server_url=f"http://hyperturing2:{port}", list_sequences=sequences
->>>>>>> 95984225
         )
         output = self.bo_acqf(torch.tensor(ds_emb).unsqueeze(-2))
         for i, ns in enumerate(num_sequences):
