--- conflicted
+++ resolved
@@ -187,12 +187,7 @@
         actor.policy.unload()
 
         # Get the next X
-<<<<<<< HEAD
-        server_process = actor.load_policy_inference()
-=======
         server_process = actor.policy.load_inference()
-        surr_model.load()
->>>>>>> 9de5ad21
         iter_start_time = time.time()
 
         next_X = actor.query(
@@ -203,12 +198,8 @@
         )
 
         iter_end_time = time.time()
-<<<<<<< HEAD
-        actor.unload_policy_inference(server_process)
-=======
-        surr_model.unload()
+        
         actor.policy.unload_inference(server_process)
->>>>>>> 9de5ad21
         print(f"Iteration {i} took {iter_end_time - iter_start_time} seconds")
 
         # Query Oracle for y
