--- conflicted
+++ resolved
@@ -120,49 +120,6 @@
     }
 
 
-<<<<<<< HEAD
-def get_dataset_embedding(dataset, model, tokenizer, data_args):
-
-    preprocess_func = partial(
-        tokenize_dataset, tokenizer=tokenizer, data_args=data_args
-    )
-    kwargs = dict(
-        num_proc=data_args.preprocessing_num_workers,
-        load_from_cache_file=(not data_args.overwrite_cache),
-        desc="Running tokenizer on dataset",
-    )
-    column_names = list(next(iter(dataset)).keys())
-    tokenized_dataset = dataset.map(
-        preprocess_func, batched=True, remove_columns=column_names, **kwargs
-    )
-
-    model_inputs = {"inputs_embeds": [], "rewards": []}
-
-    for example in tqdm(tokenized_dataset):
-        input_ids = torch.tensor(
-            [example["input_ids"]], device=model.model.device
-        ).long()
-        attention_mask = torch.tensor(
-            [example["attention_mask"]], device=model.model.device
-        ).long()
-        embeds = model.model(input_ids=input_ids, attention_mask=attention_mask)
-
-        if tokenizer.pad_token_id is None:
-            end_index = -1
-        else:
-            end_index = (input_ids[0] != tokenizer.pad_token_id).nonzero()[-1].cpu()
-
-        model_inputs["inputs_embeds"].append(
-            embeds.last_hidden_state[0][end_index].squeeze().detach().cpu().tolist()
-        )
-        model_inputs["rewards"].append(example["rewards"])
-
-    embeded_dataset = Dataset.from_dict(model_inputs)
-    return embeded_dataset
-
-
-=======
->>>>>>> 9de5ad21
 def random_sampling(dataset, num_samples, *args, **kwargs):
     if "constrained_reward" in kwargs:
         dataset = dataset.filter(
