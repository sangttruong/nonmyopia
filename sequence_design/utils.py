--- conflicted
+++ resolved
@@ -31,10 +31,6 @@
 MUTANT_VER = os.getenv("MUTANT_VER", "")
 assert MUTANT_VER != "", f"Invalid MUTANT_VER: {MUTANT_VER}"
 
-<<<<<<< HEAD
-
-=======
->>>>>>> 95984225
 def import_protein_env(mutant_ver):
     global ALLOWED_POS
     global ALLOWED_TOKENS
@@ -50,14 +46,11 @@
     ALLOWED_TOKENS = protein_info["ALLOWED_TOKENS"]
     return POLICY_PROMPT, INIT_SEQ, MAX_SEQ, ALLOWED_POS, ALLOWED_TOKENS
 
-<<<<<<< HEAD
 
 POLICY_PROMPT, INIT_SEQ, MAX_SEQ, ALLOWED_POS, ALLOWED_TOKENS = import_protein_env(
     MUTANT_VER
 )
 
-=======
-POLICY_PROMPT, INIT_SEQ, MAX_SEQ, ALLOWED_POS, ALLOWED_TOKENS = import_protein_env(MUTANT_VER)
 
 def compute_ed(original, list_str):
     return [distance(original, x) for x in list_str]
@@ -71,25 +64,8 @@
     outputs = oracle.predict(embs).tolist()
     outputs = [x / 5 + F(ed) for x, ed in zip(outputs, eds)]
     return outputs
->>>>>>> 95984225
-
-def compute_ed(original, list_str):
-    return [distance(original, x) for x in list_str]
-
-<<<<<<< HEAD
-
-def observe_value(oracle, embs, eds, fn_ver):
-    if fn_ver == "v1":
-        F = F1
-    elif fn_ver == "v2":
-        F = F2
-    outputs = oracle.predict(embs).tolist()
-    outputs = [x / 5 + F(ed) for x, ed in zip(outputs, eds)]
-    return outputs
-
-
-=======
->>>>>>> 95984225
+
+
 def torch_gc() -> None:
     r"""
     Collects GPU or NPU memory.
